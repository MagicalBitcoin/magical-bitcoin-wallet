// Bitcoin Dev Kit
// Written in 2020 by Alekos Filini <alekos.filini@gmail.com>
//
// Copyright (c) 2020-2021 Bitcoin Dev Kit Developers
//
// This file is licensed under the Apache License, Version 2.0 <LICENSE-APACHE
// or http://www.apache.org/licenses/LICENSE-2.0> or the MIT license
// <LICENSE-MIT or http://opensource.org/licenses/MIT>, at your option.
// You may not use this file except in accordance with one or both of these
// licenses.

//! Transaction builder
//!
//! ## Example
//!
//! ```
//! # use std::str::FromStr;
//! # use bitcoin::*;
//! # use bdk::*;
//! # use bdk::wallet::tx_builder::CreateTx;
//! # let to_address = Address::from_str("2N4eQYCbKUHCCTUjBJeHcJp9ok6J2GZsTDt").unwrap();
//! # let wallet = doctest_wallet!();
//! // create a TxBuilder from a wallet
//! let mut tx_builder = wallet.build_tx();
//!
//! tx_builder
//!     // Create a transaction with one output to `to_address` of 50_000 satoshi
//!     .add_recipient(to_address.script_pubkey(), 50_000)
//!     // With a custom fee rate of 5.0 satoshi/vbyte
//!     .fee_rate(FeeRate::from_sat_per_vb(5.0))
//!     // Only spend non-change outputs
//!     .do_not_spend_change()
//!     // Turn on RBF signaling
//!     .enable_rbf();
//! let (psbt, tx_details) = tx_builder.finish()?;
//! # Ok::<(), bdk::Error>(())
//! ```

use std::collections::BTreeMap;
use std::collections::HashSet;
use std::default::Default;
use std::marker::PhantomData;

use bitcoin::util::psbt::{self, PartiallySignedTransaction as PSBT};
use bitcoin::{OutPoint, Script, SigHashType, Transaction};

use miniscript::descriptor::DescriptorTrait;

use super::coin_selection::{CoinSelectionAlgorithm, DefaultCoinSelectionAlgorithm};
use crate::{database::BatchDatabase, Error, Utxo, Wallet};
use crate::{
    types::{FeeRate, KeychainKind, LocalUtxo, WeightedUtxo},
    TransactionDetails,
};
/// Context in which the [`TxBuilder`] is valid
pub trait TxBuilderContext: std::fmt::Debug + Default + Clone {}

/// Marker type to indicate the [`TxBuilder`] is being used to create a new transaction (as opposed
/// to bumping the fee of an existing one).
#[derive(Debug, Default, Clone)]
pub struct CreateTx;
impl TxBuilderContext for CreateTx {}

/// Marker type to indicate the [`TxBuilder`] is being used to bump the fee of an existing transaction.
#[derive(Debug, Default, Clone)]
pub struct BumpFee;
impl TxBuilderContext for BumpFee {}

/// A transaction builder
///
/// A `TxBuilder` is created by calling [`build_tx`] or [`build_fee_bump`] on a wallet. After
/// assigning it, you set options on it until finally calling [`finish`] to consume the builder and
/// generate the transaction.
///
/// Each option setting method on `TxBuilder` takes and returns `&mut self` so you can chain calls
/// as in the following example:
///
/// ```
/// # use bdk::*;
/// # use bdk::wallet::tx_builder::*;
/// # use bitcoin::*;
/// # use core::str::FromStr;
/// # let wallet = doctest_wallet!();
/// # let addr1 = Address::from_str("2N4eQYCbKUHCCTUjBJeHcJp9ok6J2GZsTDt").unwrap();
/// # let addr2 = addr1.clone();
/// // chaining
/// let (psbt1, details) = {
///     let mut builder = wallet.build_tx();
///     builder
///        .ordering(TxOrdering::Untouched)
///        .add_recipient(addr1.script_pubkey(), 50_000)
///        .add_recipient(addr2.script_pubkey(), 50_000);
///     builder.finish()?
/// };
///
/// // non-chaining
/// let (psbt2, details) = {
///     let mut builder = wallet.build_tx();
///     builder.ordering(TxOrdering::Untouched);
///     for addr in &[addr1, addr2] {
///         builder.add_recipient(addr.script_pubkey(), 50_000);
///     }
///     builder.finish()?
/// };
///
/// assert_eq!(psbt1.global.unsigned_tx.output[..2], psbt2.global.unsigned_tx.output[..2]);
/// # Ok::<(), bdk::Error>(())
/// ```
///
/// At the moment [`coin_selection`] is an exception to the rule as it consumes `self`.
/// This means it is usually best to call [`coin_selection`] on the return value of `build_tx` before assigning it.
///
/// For further examples see [this module](super::tx_builder)'s documentation;
///
/// [`build_tx`]: Wallet::build_tx
/// [`build_fee_bump`]: Wallet::build_fee_bump
/// [`finish`]: Self::finish
/// [`coin_selection`]: Self::coin_selection
#[derive(Debug)]
pub struct TxBuilder<'a, B, D, Cs, Ctx> {
    pub(crate) wallet: &'a Wallet<B, D>,
    // params and coin_selection are Options not becasue they are optionally set (they are always
    // there) but because `.finish()` uses `Option::take` to get an owned value from a &mut self.
    // They are only `None` after `.finish()` is called.
    pub(crate) params: TxParams,
    pub(crate) coin_selection: Cs,
    pub(crate) phantom: PhantomData<Ctx>,
}

/// The parameters for transaction creation sans coin selection algorithm.
//TODO: TxParams should eventually be exposed publicly.
#[derive(Default, Debug, Clone)]
pub(crate) struct TxParams {
    pub(crate) recipients: Vec<(Script, u64)>,
    pub(crate) drain_wallet: bool,
    pub(crate) single_recipient: Option<Script>,
    pub(crate) fee_policy: Option<FeePolicy>,
    pub(crate) internal_policy_path: Option<BTreeMap<String, Vec<usize>>>,
    pub(crate) external_policy_path: Option<BTreeMap<String, Vec<usize>>>,
    pub(crate) utxos: Vec<WeightedUtxo>,
    pub(crate) unspendable: HashSet<OutPoint>,
    pub(crate) manually_selected_only: bool,
    pub(crate) sighash: Option<SigHashType>,
    pub(crate) ordering: TxOrdering,
    pub(crate) locktime: Option<u32>,
    pub(crate) rbf: Option<RbfValue>,
    pub(crate) version: Option<Version>,
    pub(crate) change_policy: ChangeSpendPolicy,
    pub(crate) force_non_witness_utxo: bool,
    pub(crate) add_global_xpubs: bool,
    pub(crate) include_output_redeem_witness_script: bool,
    pub(crate) bumping_fee: Option<PreviousFee>,
}

#[derive(Clone, Copy, Debug)]
pub(crate) struct PreviousFee {
    pub absolute: u64,
    pub rate: f32,
}

#[derive(Debug, Clone, Copy)]
pub(crate) enum FeePolicy {
    FeeRate(FeeRate),
    FeeAmount(u64),
}

impl std::default::Default for FeePolicy {
    fn default() -> Self {
        FeePolicy::FeeRate(FeeRate::default_min_relay_fee())
    }
}

impl<'a, Cs: Clone, Ctx, B, D> Clone for TxBuilder<'a, B, D, Cs, Ctx> {
    fn clone(&self) -> Self {
        TxBuilder {
            wallet: self.wallet,
            params: self.params.clone(),
            coin_selection: self.coin_selection.clone(),
            phantom: PhantomData,
        }
    }
}

// methods supported by both contexts, for any CoinSelectionAlgorithm
impl<'a, B, D: BatchDatabase, Cs: CoinSelectionAlgorithm<D>, Ctx: TxBuilderContext>
    TxBuilder<'a, B, D, Cs, Ctx>
{
    /// Set a custom fee rate
    pub fn fee_rate(&mut self, fee_rate: FeeRate) -> &mut Self {
        self.params.fee_policy = Some(FeePolicy::FeeRate(fee_rate));
        self
    }

    /// Set an absolute fee
    pub fn fee_absolute(&mut self, fee_amount: u64) -> &mut Self {
        self.params.fee_policy = Some(FeePolicy::FeeAmount(fee_amount));
        self
    }

    /// Set the policy path to use while creating the transaction for a given keychain.
    ///
    /// This method accepts a map where the key is the policy node id (see
    /// [`Policy::id`](crate::descriptor::Policy::id)) and the value is the list of the indexes of
    /// the items that are intended to be satisfied from the policy node (see
    /// [`SatisfiableItem::Thresh::items`](crate::descriptor::policy::SatisfiableItem::Thresh::items)).
    ///
    /// ## Example
    ///
    /// An example of when the policy path is needed is the following descriptor:
    /// `wsh(thresh(2,pk(A),sj:and_v(v:pk(B),n:older(6)),snj:and_v(v:pk(C),after(630000))))`,
    /// derived from the miniscript policy `thresh(2,pk(A),and(pk(B),older(6)),and(pk(C),after(630000)))`.
    /// It declares three descriptor fragments, and at the top level it uses `thresh()` to
    /// ensure that at least two of them are satisfied. The individual fragments are:
    ///
    /// 1. `pk(A)`
    /// 2. `and(pk(B),older(6))`
    /// 3. `and(pk(C),after(630000))`
    ///
    /// When those conditions are combined in pairs, it's clear that the transaction needs to be created
    /// differently depending on how the user intends to satisfy the policy afterwards:
    ///
    /// * If fragments `1` and `2` are used, the transaction will need to use a specific
    ///   `n_sequence` in order to spend an `OP_CSV` branch.
    /// * If fragments `1` and `3` are used, the transaction will need to use a specific `locktime`
    ///   in order to spend an `OP_CLTV` branch.
    /// * If fragments `2` and `3` are used, the transaction will need both.
    ///
    /// When the spending policy is represented as a tree (see
    /// [`Wallet::policies`](super::Wallet::policies)), every node
    /// is assigned a unique identifier that can be used in the policy path to specify which of
    /// the node's children the user intends to satisfy: for instance, assuming the `thresh()`
    /// root node of this example has an id of `aabbccdd`, the policy path map would look like:
    ///
    /// `{ "aabbccdd" => [0, 1] }`
    ///
    /// where the key is the node's id, and the value is a list of the children that should be
    /// used, in no particular order.
    ///
    /// If a particularly complex descriptor has multiple ambiguous thresholds in its structure,
    /// multiple entries can be added to the map, one for each node that requires an explicit path.
    ///
    /// ```
    /// # use std::str::FromStr;
    /// # use std::collections::BTreeMap;
    /// # use bitcoin::*;
    /// # use bdk::*;
    /// # let to_address = Address::from_str("2N4eQYCbKUHCCTUjBJeHcJp9ok6J2GZsTDt").unwrap();
    /// # let wallet = doctest_wallet!();
    /// let mut path = BTreeMap::new();
    /// path.insert("aabbccdd".to_string(), vec![0, 1]);
    ///
    /// let builder = wallet.build_tx()
    ///     .add_recipient(to_address.script_pubkey(), 50_000)
    ///     .policy_path(path, KeychainKind::External);
    ///
    /// # Ok::<(), bdk::Error>(())
    /// ```
    pub fn policy_path(
        &mut self,
        policy_path: BTreeMap<String, Vec<usize>>,
        keychain: KeychainKind,
    ) -> &mut Self {
        let to_update = match keychain {
            KeychainKind::Internal => &mut self.params.internal_policy_path,
            KeychainKind::External => &mut self.params.external_policy_path,
        };

        *to_update = Some(policy_path);
        self
    }

    /// Add the list of outpoints to the internal list of UTXOs that **must** be spent.
    ///
    /// If an error occurs while adding any of the UTXOs then none of them are added and the error is returned.
    ///
    /// These have priority over the "unspendable" utxos, meaning that if a utxo is present both in
    /// the "utxos" and the "unspendable" list, it will be spent.
    pub fn add_utxos(&mut self, outpoints: &[OutPoint]) -> Result<&mut Self, Error> {
        let utxos = outpoints
            .iter()
            .map(|outpoint| self.wallet.get_utxo(*outpoint)?.ok_or(Error::UnknownUtxo))
            .collect::<Result<Vec<_>, _>>()?;

        for utxo in utxos {
            let descriptor = self.wallet.get_descriptor_for_keychain(utxo.keychain);
            let satisfaction_weight = descriptor.max_satisfaction_weight().unwrap();
            self.params.utxos.push(WeightedUtxo {
                satisfaction_weight,
                utxo: Utxo::Local(utxo),
            });
        }

        Ok(self)
    }

    /// Add a utxo to the internal list of utxos that **must** be spent
    ///
    /// These have priority over the "unspendable" utxos, meaning that if a utxo is present both in
    /// the "utxos" and the "unspendable" list, it will be spent.
    pub fn add_utxo(&mut self, outpoint: OutPoint) -> Result<&mut Self, Error> {
        self.add_utxos(&[outpoint])
    }

    /// Add a foreign UTXO i.e. a UTXO not owned by this wallet.
    ///
    /// At a minimum to add a foreign UTXO we need:
    ///
    /// 1. `outpoint`: To add it to the raw transaction.
    /// 2. `psbt_input`: To know the value.
    /// 3. `satisfaction_weight`: To know how much weight/vbytes the input will add to the transaction for fee calculation.
    ///
    /// There are several security concerns about adding foregin UTXOs that application
    /// developers should consider. First, how do you know the value of the input is correct? If a
    /// `non_witness_utxo` is provided in the `psbt_input` then this method implicitly verifies the
    /// value by checking it against the transaction. If only a `witness_utxo` is provided then this
    /// method doesn't verify the value but just takes it as a given -- it is up to you to check
    /// that whoever sent you the `input_psbt` was not lying!
    ///
    /// Secondly, you must somehow provide `satisfaction_weight` of the input. Depending on your
    /// application it may be important that this be known precisely. If not, a malicious
    /// counterparty may fool you into putting in a value that is too low, giving the transaction a
    /// lower than expected feerate. They could also fool you into putting a value that is too high
    /// causing you to pay a fee that is too high. The party who is broadcasting the transaction can
    /// of course check the real input weight matches the expected weight prior to broadcasting.
    ///
    /// To guarantee the `satisfaction_weight` is correct, you can require the party providing the
    /// `psbt_input` provide a miniscript descriptor for the input so you can check it against the
    /// `script_pubkey` and then ask it for the [`max_satisfaction_weight`].
    ///
    /// This is an **EXPERIMENTAL** feature, API and other major changes are expected.
    ///
    /// # Errors
    ///
    /// This method returns errors in the following circumstances:
    ///
    /// 1. The `psbt_input` does not contain a `witness_utxo` or `non_witness_utxo`.
    /// 2. The data in `non_witness_utxo` does not match what is in `outpoint`.
    ///
    /// Note if you set [`force_non_witness_utxo`] any `psbt_input` you pass to this method must
    /// have `non_witness_utxo` set otherwise you will get an error when [`finish`] is called.
    ///
    /// [`force_non_witness_utxo`]: Self::force_non_witness_utxo
    /// [`finish`]: Self::finish
    /// [`max_satisfaction_weight`]: miniscript::Descriptor::max_satisfaction_weight
    pub fn add_foreign_utxo(
        &mut self,
        outpoint: OutPoint,
        psbt_input: psbt::Input,
        satisfaction_weight: usize,
    ) -> Result<&mut Self, Error> {
        if psbt_input.witness_utxo.is_none() {
            match psbt_input.non_witness_utxo.as_ref() {
                Some(tx) => {
                    if tx.txid() != outpoint.txid {
                        return Err(Error::Generic(
                            "Foreign utxo outpoint does not match PSBT input".into(),
                        ));
                    }
                    if tx.output.len() <= outpoint.vout as usize {
                        return Err(Error::InvalidOutpoint(outpoint));
                    }
                }
                None => {
                    return Err(Error::Generic(
                        "Foreign utxo missing witness_utxo or non_witness_utxo".into(),
                    ))
                }
            }
        }

        self.params.utxos.push(WeightedUtxo {
            satisfaction_weight,
            utxo: Utxo::Foreign {
                outpoint,
                psbt_input: Box::new(psbt_input),
            },
        });

        Ok(self)
    }

    /// Only spend utxos added by [`add_utxo`].
    ///
    /// The wallet will **not** add additional utxos to the transaction even if they are needed to
    /// make the transaction valid.
    ///
    /// [`add_utxo`]: Self::add_utxo
    pub fn manually_selected_only(&mut self) -> &mut Self {
        self.params.manually_selected_only = true;
        self
    }

    /// Replace the internal list of unspendable utxos with a new list
    ///
    /// It's important to note that the "must-be-spent" utxos added with [`TxBuilder::add_utxo`]
    /// have priority over these. See the docs of the two linked methods for more details.
    pub fn unspendable(&mut self, unspendable: Vec<OutPoint>) -> &mut Self {
        self.params.unspendable = unspendable.into_iter().collect();
        self
    }

    /// Add a utxo to the internal list of unspendable utxos
    ///
    /// It's important to note that the "must-be-spent" utxos added with [`TxBuilder::add_utxo`]
    /// have priority over this. See the docs of the two linked methods for more details.
    pub fn add_unspendable(&mut self, unspendable: OutPoint) -> &mut Self {
        self.params.unspendable.insert(unspendable);
        self
    }

    /// Sign with a specific sig hash
    ///
    /// **Use this option very carefully**
    pub fn sighash(&mut self, sighash: SigHashType) -> &mut Self {
        self.params.sighash = Some(sighash);
        self
    }

    /// Choose the ordering for inputs and outputs of the transaction
    pub fn ordering(&mut self, ordering: TxOrdering) -> &mut Self {
        self.params.ordering = ordering;
        self
    }

    /// Use a specific nLockTime while creating the transaction
    ///
    /// This can cause conflicts if the wallet's descriptors contain an "after" (OP_CLTV) operator.
    pub fn nlocktime(&mut self, locktime: u32) -> &mut Self {
        self.params.locktime = Some(locktime);
        self
    }

    /// Build a transaction with a specific version
    ///
    /// The `version` should always be greater than `0` and greater than `1` if the wallet's
    /// descriptors contain an "older" (OP_CSV) operator.
    pub fn version(&mut self, version: i32) -> &mut Self {
        self.params.version = Some(Version(version));
        self
    }

    /// Do not spend change outputs
    ///
    /// This effectively adds all the change outputs to the "unspendable" list. See
    /// [`TxBuilder::unspendable`].
    pub fn do_not_spend_change(&mut self) -> &mut Self {
        self.params.change_policy = ChangeSpendPolicy::ChangeForbidden;
        self
    }

    /// Only spend change outputs
    ///
    /// This effectively adds all the non-change outputs to the "unspendable" list. See
    /// [`TxBuilder::unspendable`].
    pub fn only_spend_change(&mut self) -> &mut Self {
        self.params.change_policy = ChangeSpendPolicy::OnlyChange;
        self
    }

    /// Set a specific [`ChangeSpendPolicy`]. See [`TxBuilder::do_not_spend_change`] and
    /// [`TxBuilder::only_spend_change`] for some shortcuts.
    pub fn change_policy(&mut self, change_policy: ChangeSpendPolicy) -> &mut Self {
        self.params.change_policy = change_policy;
        self
    }

    /// Fill-in the [`psbt::Input::non_witness_utxo`](bitcoin::util::psbt::Input::non_witness_utxo) field even if the wallet only has SegWit
    /// descriptors.
    ///
    /// This is useful for signers which always require it, like Trezor hardware wallets.
    pub fn force_non_witness_utxo(&mut self) -> &mut Self {
        self.params.force_non_witness_utxo = true;
        self
    }

    /// Fill-in the [`psbt::Output::redeem_script`](bitcoin::util::psbt::Output::redeem_script) and
    /// [`psbt::Output::witness_script`](bitcoin::util::psbt::Output::witness_script) fields.
    ///
    /// This is useful for signers which always require it, like ColdCard hardware wallets.
    pub fn include_output_redeem_witness_script(&mut self) -> &mut Self {
        self.params.include_output_redeem_witness_script = true;
        self
    }

    /// Fill-in the `PSBT_GLOBAL_XPUB` field with the extended keys contained in both the external
    /// and internal descriptors
    ///
    /// This is useful for offline signers that take part to a multisig. Some hardware wallets like
    /// BitBox and ColdCard are known to require this.
    pub fn add_global_xpubs(&mut self) -> &mut Self {
        self.params.add_global_xpubs = true;
        self
    }

    /// Spend all the available inputs. This respects filters like [`TxBuilder::unspendable`] and the change policy.
    pub fn drain_wallet(&mut self) -> &mut Self {
        self.params.drain_wallet = true;
        self
    }

    /// Choose the coin selection algorithm
    ///
    /// Overrides the [`DefaultCoinSelectionAlgorithm`](super::coin_selection::DefaultCoinSelectionAlgorithm).
    ///
    /// Note that this function consumes the builder and returns it so it is usually best to put this as the first call on the builder.
    pub fn coin_selection<P: CoinSelectionAlgorithm<D>>(
        self,
        coin_selection: P,
    ) -> TxBuilder<'a, B, D, P, Ctx> {
        TxBuilder {
            wallet: self.wallet,
            params: self.params,
            coin_selection,
            phantom: PhantomData,
        }
    }

    /// Finish the building the transaction.
    ///
    /// Returns the [`BIP174`] "PSBT" and summary details about the transaction.
    ///
    /// [`BIP174`]: https://github.com/bitcoin/bips/blob/master/bip-0174.mediawiki
    pub fn finish(self) -> Result<(PSBT, TransactionDetails), Error> {
        self.wallet.create_tx(self.coin_selection, self.params)
    }

    /// Enable signaling RBF
    ///
    /// This will use the default nSequence value of `0xFFFFFFFD`.
    pub fn enable_rbf(&mut self) -> &mut Self {
        self.params.rbf = Some(RBFValue::Default);
        self
    }

    /// Enable signaling RBF with a specific nSequence value
    ///
    /// This can cause conflicts if the wallet's descriptors contain an "older" (OP_CSV) operator
    /// and the given `nsequence` is lower than the CSV value.
    ///
    /// If the `nsequence` is higher than `0xFFFFFFFD` an error will be thrown, since it would not
    /// be a valid nSequence to signal RBF.
    pub fn enable_rbf_with_sequence(&mut self, nsequence: u32) -> &mut Self {
        self.params.rbf = Some(RBFValue::Value(nsequence));
        self
    }
}

impl<'a, B, D: BatchDatabase, Cs: CoinSelectionAlgorithm<D>> TxBuilder<'a, B, D, Cs, CreateTx> {
    /// Replace the recipients already added with a new list
    pub fn set_recipients(&mut self, recipients: Vec<(Script, u64)>) -> &mut Self {
        self.params.recipients = recipients;
        self
    }

    /// Add a recipient to the internal list
    pub fn add_recipient(&mut self, script_pubkey: Script, amount: u64) -> &mut Self {
        self.params.recipients.push((script_pubkey, amount));
        self
    }

    /// Set a single recipient that will get all the selected funds minus the fee. No change will
    /// be created
    ///
    /// This method overrides any recipient set with [`set_recipients`](Self::set_recipients) or
    /// [`add_recipient`](Self::add_recipient).
    ///
    /// It can only be used in conjunction with [`drain_wallet`](Self::drain_wallet) to send the
    /// entire content of the wallet (minus filters) to a single recipient or with a
    /// list of manually selected UTXOs by enabling [`manually_selected_only`](Self::manually_selected_only)
    /// and selecting them with or [`add_utxo`](Self::add_utxo).
    ///
    /// When bumping the fees of a transaction made with this option, the user should remeber to
    /// add [`maintain_single_recipient`](Self::maintain_single_recipient) to correctly update the
    /// single output instead of adding one more for the change.
    pub fn set_single_recipient(&mut self, recipient: Script) -> &mut Self {
        self.params.single_recipient = Some(recipient);
        self.params.recipients.clear();

        self
    }
<<<<<<< HEAD
=======

    /// Enable signaling RBF
    ///
    /// This will use the default nSequence value of `0xFFFFFFFD`.
    pub fn enable_rbf(&mut self) -> &mut Self {
        self.params.rbf = Some(RbfValue::Default);
        self
    }

    /// Enable signaling RBF with a specific nSequence value
    ///
    /// This can cause conflicts if the wallet's descriptors contain an "older" (OP_CSV) operator
    /// and the given `nsequence` is lower than the CSV value.
    ///
    /// If the `nsequence` is higher than `0xFFFFFFFD` an error will be thrown, since it would not
    /// be a valid nSequence to signal RBF.
    pub fn enable_rbf_with_sequence(&mut self, nsequence: u32) -> &mut Self {
        self.params.rbf = Some(RbfValue::Value(nsequence));
        self
    }
>>>>>>> 19296541
}

// methods supported only by bump_fee
impl<'a, B, D: BatchDatabase> TxBuilder<'a, B, D, DefaultCoinSelectionAlgorithm, BumpFee> {
    /// Bump the fees of a transaction made with [`set_single_recipient`](Self::set_single_recipient)
    ///
    /// Unless extra inputs are specified with [`add_utxo`], this flag will make
    /// `bump_fee` reduce the value of the existing output, or fail if it would be consumed
    /// entirely given the higher new fee rate.
    ///
    /// If extra inputs are added and they are not entirely consumed in fees, a change output will not
    /// be added; the existing output will simply grow in value.
    ///
    /// Fails if the transaction has more than one outputs.
    ///
    /// [`add_utxo`]: Self::add_utxo
    pub fn maintain_single_recipient(&mut self) -> Result<&mut Self, Error> {
        let mut recipients = self.params.recipients.drain(..).collect::<Vec<_>>();
        if recipients.len() != 1 {
            return Err(Error::SingleRecipientMultipleOutputs);
        }
        self.params.single_recipient = Some(recipients.pop().unwrap().0);
        Ok(self)
    }
}

/// Ordering of the transaction's inputs and outputs
#[derive(Debug, Ord, PartialOrd, Eq, PartialEq, Hash, Clone, Copy)]
pub enum TxOrdering {
    /// Randomized (default)
    Shuffle,
    /// Unchanged
    Untouched,
    /// BIP69 / Lexicographic
    Bip69Lexicographic,
}

impl Default for TxOrdering {
    fn default() -> Self {
        TxOrdering::Shuffle
    }
}

impl TxOrdering {
    /// Sort transaction inputs and outputs by [`TxOrdering`] variant
    pub fn sort_tx(&self, tx: &mut Transaction) {
        match self {
            TxOrdering::Untouched => {}
            TxOrdering::Shuffle => {
                use rand::seq::SliceRandom;
                #[cfg(test)]
                use rand::SeedableRng;

                #[cfg(not(test))]
                let mut rng = rand::thread_rng();
                #[cfg(test)]
                let mut rng = rand::rngs::StdRng::seed_from_u64(0);

                tx.output.shuffle(&mut rng);
            }
            TxOrdering::Bip69Lexicographic => {
                tx.input.sort_unstable_by_key(|txin| {
                    (txin.previous_output.txid, txin.previous_output.vout)
                });
                tx.output
                    .sort_unstable_by_key(|txout| (txout.value, txout.script_pubkey.clone()));
            }
        }
    }
}

/// Transaction version
///
/// Has a default value of `1`
#[derive(Debug, Ord, PartialOrd, Eq, PartialEq, Hash, Clone, Copy)]
pub(crate) struct Version(pub(crate) i32);

impl Default for Version {
    fn default() -> Self {
        Version(1)
    }
}

/// RBF nSequence value
///
/// Has a default value of `0xFFFFFFFD`
#[derive(Debug, Ord, PartialOrd, Eq, PartialEq, Hash, Clone, Copy)]
pub(crate) enum RbfValue {
    Default,
    Value(u32),
}

impl RbfValue {
    pub(crate) fn get_value(&self) -> u32 {
        match self {
            RbfValue::Default => 0xFFFFFFFD,
            RbfValue::Value(v) => *v,
        }
    }
}

/// Policy regarding the use of change outputs when creating a transaction
#[derive(Debug, Ord, PartialOrd, Eq, PartialEq, Hash, Clone, Copy)]
pub enum ChangeSpendPolicy {
    /// Use both change and non-change outputs (default)
    ChangeAllowed,
    /// Only use change outputs (see [`TxBuilder::only_spend_change`])
    OnlyChange,
    /// Only use non-change outputs (see [`TxBuilder::do_not_spend_change`])
    ChangeForbidden,
}

impl Default for ChangeSpendPolicy {
    fn default() -> Self {
        ChangeSpendPolicy::ChangeAllowed
    }
}

impl ChangeSpendPolicy {
    pub(crate) fn is_satisfied_by(&self, utxo: &LocalUtxo) -> bool {
        match self {
            ChangeSpendPolicy::ChangeAllowed => true,
            ChangeSpendPolicy::OnlyChange => utxo.keychain == KeychainKind::Internal,
            ChangeSpendPolicy::ChangeForbidden => utxo.keychain == KeychainKind::External,
        }
    }
}

#[cfg(test)]
mod test {
    const ORDERING_TEST_TX: &str = "0200000003c26f3eb7932f7acddc5ddd26602b77e7516079b03090a16e2c2f54\
                                    85d1fd600f0100000000ffffffffc26f3eb7932f7acddc5ddd26602b77e75160\
                                    79b03090a16e2c2f5485d1fd600f0000000000ffffffff571fb3e02278217852\
                                    dd5d299947e2b7354a639adc32ec1fa7b82cfb5dec530e0500000000ffffffff\
                                    03e80300000000000002aaeee80300000000000001aa200300000000000001ff\
                                    00000000";
    macro_rules! ordering_test_tx {
        () => {
            deserialize::<bitcoin::Transaction>(&Vec::<u8>::from_hex(ORDERING_TEST_TX).unwrap())
                .unwrap()
        };
    }

    use bitcoin::consensus::deserialize;
    use bitcoin::hashes::hex::FromHex;

    use super::*;

    #[test]
    fn test_output_ordering_default_shuffle() {
        assert_eq!(TxOrdering::default(), TxOrdering::Shuffle);
    }

    #[test]
    fn test_output_ordering_untouched() {
        let original_tx = ordering_test_tx!();
        let mut tx = original_tx.clone();

        TxOrdering::Untouched.sort_tx(&mut tx);

        assert_eq!(original_tx, tx);
    }

    #[test]
    fn test_output_ordering_shuffle() {
        let original_tx = ordering_test_tx!();
        let mut tx = original_tx.clone();

        TxOrdering::Shuffle.sort_tx(&mut tx);

        assert_eq!(original_tx.input, tx.input);
        assert_ne!(original_tx.output, tx.output);
    }

    #[test]
    fn test_output_ordering_bip69() {
        use std::str::FromStr;

        let original_tx = ordering_test_tx!();
        let mut tx = original_tx;

        TxOrdering::Bip69Lexicographic.sort_tx(&mut tx);

        assert_eq!(
            tx.input[0].previous_output,
            bitcoin::OutPoint::from_str(
                "0e53ec5dfb2cb8a71fec32dc9a634a35b7e24799295ddd5278217822e0b31f57:5"
            )
            .unwrap()
        );
        assert_eq!(
            tx.input[1].previous_output,
            bitcoin::OutPoint::from_str(
                "0f60fdd185542f2c6ea19030b0796051e7772b6026dd5ddccd7a2f93b73e6fc2:0"
            )
            .unwrap()
        );
        assert_eq!(
            tx.input[2].previous_output,
            bitcoin::OutPoint::from_str(
                "0f60fdd185542f2c6ea19030b0796051e7772b6026dd5ddccd7a2f93b73e6fc2:1"
            )
            .unwrap()
        );

        assert_eq!(tx.output[0].value, 800);
        assert_eq!(tx.output[1].script_pubkey, From::from(vec![0xAA]));
        assert_eq!(tx.output[2].script_pubkey, From::from(vec![0xAA, 0xEE]));
    }

    fn get_test_utxos() -> Vec<LocalUtxo> {
        vec![
            LocalUtxo {
                outpoint: OutPoint {
                    txid: Default::default(),
                    vout: 0,
                },
                txout: Default::default(),
                keychain: KeychainKind::External,
            },
            LocalUtxo {
                outpoint: OutPoint {
                    txid: Default::default(),
                    vout: 1,
                },
                txout: Default::default(),
                keychain: KeychainKind::Internal,
            },
        ]
    }

    #[test]
    fn test_change_spend_policy_default() {
        let change_spend_policy = ChangeSpendPolicy::default();
        let filtered = get_test_utxos()
            .into_iter()
            .filter(|u| change_spend_policy.is_satisfied_by(u))
            .count();

        assert_eq!(filtered, 2);
    }

    #[test]
    fn test_change_spend_policy_no_internal() {
        let change_spend_policy = ChangeSpendPolicy::ChangeForbidden;
        let filtered = get_test_utxos()
            .into_iter()
            .filter(|u| change_spend_policy.is_satisfied_by(u))
            .collect::<Vec<_>>();

        assert_eq!(filtered.len(), 1);
        assert_eq!(filtered[0].keychain, KeychainKind::External);
    }

    #[test]
    fn test_change_spend_policy_only_internal() {
        let change_spend_policy = ChangeSpendPolicy::OnlyChange;
        let filtered = get_test_utxos()
            .into_iter()
            .filter(|u| change_spend_policy.is_satisfied_by(u))
            .collect::<Vec<_>>();

        assert_eq!(filtered.len(), 1);
        assert_eq!(filtered[0].keychain, KeychainKind::Internal);
    }

    #[test]
    fn test_default_tx_version_1() {
        let version = Version::default();
        assert_eq!(version.0, 1);
    }
}<|MERGE_RESOLUTION|>--- conflicted
+++ resolved
@@ -578,29 +578,6 @@
 
         self
     }
-<<<<<<< HEAD
-=======
-
-    /// Enable signaling RBF
-    ///
-    /// This will use the default nSequence value of `0xFFFFFFFD`.
-    pub fn enable_rbf(&mut self) -> &mut Self {
-        self.params.rbf = Some(RbfValue::Default);
-        self
-    }
-
-    /// Enable signaling RBF with a specific nSequence value
-    ///
-    /// This can cause conflicts if the wallet's descriptors contain an "older" (OP_CSV) operator
-    /// and the given `nsequence` is lower than the CSV value.
-    ///
-    /// If the `nsequence` is higher than `0xFFFFFFFD` an error will be thrown, since it would not
-    /// be a valid nSequence to signal RBF.
-    pub fn enable_rbf_with_sequence(&mut self, nsequence: u32) -> &mut Self {
-        self.params.rbf = Some(RbfValue::Value(nsequence));
-        self
-    }
->>>>>>> 19296541
 }
 
 // methods supported only by bump_fee
